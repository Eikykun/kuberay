/*

Licensed under the Apache License, Version 2.0 (the "License");
you may not use this file except in compliance with the License.
You may obtain a copy of the License at

    http://www.apache.org/licenses/LICENSE-2.0

Unless required by applicable law or agreed to in writing, software
distributed under the License is distributed on an "AS IS" BASIS,
WITHOUT WARRANTIES OR CONDITIONS OF ANY KIND, either express or implied.
See the License for the specific language governing permissions and
limitations under the License.
*/

package ray

import (
	"context"
	"fmt"
	"time"

	rbacv1 "k8s.io/api/rbac/v1"
	"k8s.io/apimachinery/pkg/api/resource"

	"github.com/ray-project/kuberay/ray-operator/controllers/ray/common"
	"github.com/ray-project/kuberay/ray-operator/controllers/ray/utils"

	. "github.com/onsi/ginkgo/v2"
	. "github.com/onsi/gomega"

	rayv1 "github.com/ray-project/kuberay/ray-operator/apis/ray/v1"

	corev1 "k8s.io/api/core/v1"
	"k8s.io/utils/pointer"

	metav1 "k8s.io/apimachinery/pkg/apis/meta/v1"
	"k8s.io/apimachinery/pkg/types"
	"k8s.io/client-go/util/retry"
	"sigs.k8s.io/controller-runtime/pkg/client"
	// +kubebuilder:scaffold:imports
)

func rayClusterTemplate(name string, namespace string) *rayv1.RayCluster {
	return &rayv1.RayCluster{
		ObjectMeta: metav1.ObjectMeta{
			Name:      name,
			Namespace: namespace,
		},
		Spec: rayv1.RayClusterSpec{
			HeadGroupSpec: rayv1.HeadGroupSpec{
				RayStartParams: map[string]string{},
				Template: corev1.PodTemplateSpec{
					Spec: corev1.PodSpec{
						Containers: []corev1.Container{
							{
								Name:  "ray-head",
								Image: "rayproject/ray:2.9.0",
							},
						},
					},
				},
			},
			WorkerGroupSpecs: []rayv1.WorkerGroupSpec{
				{
					Replicas:       pointer.Int32(3),
					MinReplicas:    pointer.Int32(0),
					MaxReplicas:    pointer.Int32(4),
					GroupName:      "small-group",
					RayStartParams: map[string]string{},
					Template: corev1.PodTemplateSpec{
						Spec: corev1.PodSpec{
							Containers: []corev1.Container{
								{
									Name:  "ray-worker",
									Image: "rayproject/ray:2.9.0",
								},
							},
						},
					},
				},
			},
		},
	}
}

var _ = Context("Inside the default namespace", func() {
	Describe("Static RayCluster", func() {
		ctx := context.Background()
		namespace := "default"
		rayCluster := rayClusterTemplate("raycluster-static", namespace)
		headPod := corev1.Pod{}
		headPods := corev1.PodList{}
		workerPods := corev1.PodList{}
		workerFilters := common.RayClusterGroupPodsAssociationOptions(rayCluster, rayCluster.Spec.WorkerGroupSpecs[0].GroupName).ToListOptions()
		headFilters := common.RayClusterHeadPodsAssociationOptions(rayCluster).ToListOptions()

		It("Verify RayCluster spec", func() {
			// These test are designed based on the following assumptions:
			// (1) Ray Autoscaler is disabled.
			// (2) There is only one worker group, and its `replicas` is set to 3, and `maxReplicas` is set to 4, and `workersToDelete` is empty.
			Expect(rayCluster.Spec.EnableInTreeAutoscaling).To(BeNil())
			Expect(rayCluster.Spec.WorkerGroupSpecs).To(HaveLen(1))
			Expect(rayCluster.Spec.WorkerGroupSpecs[0].Replicas).To(Equal(pointer.Int32(3)))
			Expect(rayCluster.Spec.WorkerGroupSpecs[0].MaxReplicas).To(Equal(pointer.Int32(4)))
			Expect(rayCluster.Spec.WorkerGroupSpecs[0].ScaleStrategy.WorkersToDelete).To(BeEmpty())
		})

		It("Create a RayCluster custom resource", func() {
			err := k8sClient.Create(ctx, rayCluster)
			Expect(err).NotTo(HaveOccurred(), "Failed to create RayCluster")
			Eventually(
				getResourceFunc(ctx, client.ObjectKey{Name: rayCluster.Name, Namespace: namespace}, rayCluster),
				time.Second*3, time.Millisecond*500).Should(BeNil(), "Should be able to see RayCluster: %v", rayCluster.Name)
		})

		It("Check head service", func() {
			// TODO (kevin85421): Create a function to associate the RayCluster with the head service.
			svc := &corev1.Service{}
			headSvcName, err := utils.GenerateHeadServiceName(utils.RayClusterCRD, rayCluster.Spec, rayCluster.Name)
			Expect(err).NotTo(HaveOccurred())
			namespacedName := types.NamespacedName{Namespace: namespace, Name: headSvcName}

			Eventually(
				getResourceFunc(ctx, namespacedName, svc),
				time.Second*3, time.Millisecond*500).Should(BeNil(), "Head service: %v", svc)
		})

		It("Check the number of worker Pods", func() {
			numWorkerPods := 3
			Eventually(
				listResourceFunc(ctx, &workerPods, workerFilters...),
				time.Second*3, time.Millisecond*500).Should(Equal(numWorkerPods), fmt.Sprintf("workerGroup %v", workerPods.Items))
		})

		It("Create a head Pod resource with default sidecars", func() {
			err := k8sClient.List(ctx, &headPods, headFilters...)
			Expect(err).NotTo(HaveOccurred(), "Failed to list head Pods")
			Expect(headPods.Items).Should(HaveLen(1), "headPods: %v", headPods.Items)

			headPod = headPods.Items[0]
			Expect(headPod.Spec.Containers[len(headPod.Spec.Containers)-1].Name).Should(Equal("fluentbit"), "fluentbit sidecar exists")
			Expect(headPod.Spec.Containers).Should(HaveLen(2), "Because we disable autoscaling and inject a FluentBit sidecar, the head Pod should have 2 containers")
		})

		It("Update all Pods to Running", func() {
			// We need to manually update Pod statuses otherwise they'll always be Pending.
			// envtest doesn't create a full K8s cluster. It's only the control plane.
			// There's no container runtime or any other K8s controllers.
			// So Pods are created, but no controller updates them from Pending to Running.
			// See https://book.kubebuilder.io/reference/envtest.html

			// Note that this test assumes that headPods and workerPods are up-to-date.
			for _, headPod := range headPods.Items {
				headPod.Status.Phase = corev1.PodRunning
				Expect(k8sClient.Status().Update(ctx, &headPod)).Should(Succeed())
			}

			Eventually(
				isAllPodsRunningByFilters).WithContext(ctx).WithArguments(headPods, headFilters).WithTimeout(time.Second*3).WithPolling(time.Millisecond*500).Should(BeTrue(), "Head Pod should be running.")

			for _, workerPod := range workerPods.Items {
				workerPod.Status.Phase = corev1.PodRunning
				Expect(k8sClient.Status().Update(ctx, &workerPod)).Should(Succeed())
			}

			Eventually(
				isAllPodsRunningByFilters).WithContext(ctx).WithArguments(workerPods, workerFilters).WithTimeout(time.Second*3).WithPolling(time.Millisecond*500).Should(BeTrue(), "All worker Pods should be running.")
		})

		It("RayCluster's .status.state should be updated to 'ready' shortly after all Pods are Running", func() {
			// Note that RayCluster is `ready` when all Pods are Running and their PodReady conditions are true.
			// However, in envtest, PodReady conditions are automatically set to true when Pod.Status.Phase is set to Running.
			// We need to figure out the behavior. See https://github.com/ray-project/kuberay/issues/1736 for more details.
			Eventually(
				getClusterState(ctx, namespace, rayCluster.Name),
				time.Second*3, time.Millisecond*500).Should(Equal(rayv1.Ready))
			// Check that the StateTransitionTimes are set.
			Eventually(
				func() *metav1.Time {
					status := getClusterStatus(ctx, namespace, rayCluster.Name)()
					return status.StateTransitionTimes[rayv1.Ready]
				},
				time.Second*3, time.Millisecond*500).Should(Not(BeNil()))
		})

		// The following tests focus on checking whether KubeRay creates the correct number of Pods.
		It("Delete a worker Pod, and KubeRay should create a new one", func() {
			numWorkerPods := 3
			Eventually(
				listResourceFunc(ctx, &workerPods, workerFilters...),
				time.Second*3, time.Millisecond*500).Should(Equal(numWorkerPods), fmt.Sprintf("workerGroup %v", workerPods.Items))

			pod := workerPods.Items[0]
			err := k8sClient.Delete(ctx, &pod, &client.DeleteOptions{GracePeriodSeconds: pointer.Int64(0)})
			Expect(err).NotTo(HaveOccurred(), "Failed to delete a Pod")
			Eventually(
				listResourceFunc(ctx, &workerPods, workerFilters...),
				time.Second*3, time.Millisecond*500).Should(Equal(numWorkerPods), fmt.Sprintf("workerGroup %v", workerPods.Items))
		})

		It("Increase replicas past maxReplicas", func() {
			// increasing replicas to 5, which is greater than maxReplicas (4)
			err := retry.RetryOnConflict(retry.DefaultRetry, func() error {
				Eventually(
					getResourceFunc(ctx, client.ObjectKey{Name: rayCluster.Name, Namespace: namespace}, rayCluster),
					time.Second*3, time.Millisecond*500).Should(BeNil(), "rayCluster: %v", rayCluster)
				rayCluster.Spec.WorkerGroupSpecs[0].Replicas = pointer.Int32(5)

				// Operator may update revision after we get cluster earlier. Update may result in 409 conflict error.
				// We need to handle conflict error and retry the update.
				return k8sClient.Update(ctx, rayCluster)
			})
			Expect(err).NotTo(HaveOccurred(), "Failed to update RayCluster")

			// The `maxReplicas` is set to 4, so the number of worker Pods should be 4.
			numWorkerPods := 4
			Eventually(
				listResourceFunc(ctx, &workerPods, workerFilters...),
				time.Second*3, time.Millisecond*500).Should(Equal(numWorkerPods), fmt.Sprintf("workerGroup %v", workerPods.Items))
			Consistently(
				listResourceFunc(ctx, &workerPods, workerFilters...),
				time.Second*2, time.Millisecond*200).Should(Equal(numWorkerPods), fmt.Sprintf("workerGroup %v", workerPods.Items))
		})
	})
<<<<<<< HEAD
=======

	Describe("RayCluster with overridden app.kubernetes.io labels", func() {
		ctx := context.Background()
		namespace := "default"
		rayCluster := rayClusterTemplate("raycluster-overridden-k8s-labels", namespace)
		rayCluster.Spec.HeadGroupSpec.Template.Labels = map[string]string{
			utils.KubernetesApplicationNameLabelKey: "myapp",
		}
		headPods := corev1.PodList{}
		workerPods := corev1.PodList{}
		workerFilters := common.RayClusterGroupPodsAssociationOptions(rayCluster, rayCluster.Spec.WorkerGroupSpecs[0].GroupName).ToListOptions()
		headFilters := common.RayClusterHeadPodsAssociationOptions(rayCluster).ToListOptions()

		It("Verify RayCluster spec", func() {
			// These test are designed based on the following assumptions:
			// (1) The app.kubernetes.io/name label of the HeadGroupSpec is overridden.
			// (2) There is only one worker group, and its `replicas` is set to 3.
			Expect(rayCluster.Spec.HeadGroupSpec.Template.Labels[utils.KubernetesApplicationNameLabelKey]).NotTo(BeEmpty())
			Expect(rayCluster.Spec.WorkerGroupSpecs).To(HaveLen(1))
			Expect(rayCluster.Spec.WorkerGroupSpecs[0].Replicas).To(Equal(pointer.Int32(3)))
		})

		It("Create a RayCluster custom resource", func() {
			err := k8sClient.Create(ctx, rayCluster)
			Expect(err).NotTo(HaveOccurred(), "Failed to create RayCluster")
			Eventually(
				getResourceFunc(ctx, client.ObjectKey{Name: rayCluster.Name, Namespace: namespace}, rayCluster),
				time.Second*3, time.Millisecond*500).Should(BeNil(), "Should be able to see RayCluster: %v", rayCluster.Name)
		})

		It("Check the number of head Pods", func() {
			numHeadPods := 1
			Eventually(
				listResourceFunc(ctx, &headPods, headFilters...),
				time.Second*3, time.Millisecond*500).Should(Equal(numHeadPods), fmt.Sprintf("headGroup %v", headPods.Items))
			for _, head := range headPods.Items {
				Expect(head.Labels[utils.KubernetesApplicationNameLabelKey]).To(Equal("myapp"))
			}
		})

		It("Check the number of worker Pods", func() {
			numWorkerPods := 3
			Eventually(
				listResourceFunc(ctx, &workerPods, workerFilters...),
				time.Second*3, time.Millisecond*500).Should(Equal(numWorkerPods), fmt.Sprintf("workerGroup %v", workerPods.Items))
		})

		It("Update all Pods to Running", func() {
			// We need to manually update Pod statuses otherwise they'll always be Pending.
			// envtest doesn't create a full K8s cluster. It's only the control plane.
			// There's no container runtime or any other K8s controllers.
			// So Pods are created, but no controller updates them from Pending to Running.
			// See https://book.kubebuilder.io/reference/envtest.html

			// Note that this test assumes that headPods and workerPods are up-to-date.
			for _, headPod := range headPods.Items {
				headPod.Status.Phase = corev1.PodRunning
				headPod.Status.PodIP = "1.1.1.1" // This should be carried to rayCluster.Status.Head.ServiceIP. We check it later.
				Expect(k8sClient.Status().Update(ctx, &headPod)).Should(Succeed())
			}

			Eventually(
				isAllPodsRunningByFilters).WithContext(ctx).WithArguments(headPods, headFilters).WithTimeout(time.Second*3).WithPolling(time.Millisecond*500).Should(BeTrue(), "Head Pod should be running.")

			for _, workerPod := range workerPods.Items {
				workerPod.Status.Phase = corev1.PodRunning
				Expect(k8sClient.Status().Update(ctx, &workerPod)).Should(Succeed())
			}

			Eventually(
				isAllPodsRunningByFilters).WithContext(ctx).WithArguments(workerPods, workerFilters).WithTimeout(time.Second*3).WithPolling(time.Millisecond*500).Should(BeTrue(), "All worker Pods should be running.")
		})

		It("RayCluster's .status.state and .status.head.ServiceIP should be updated shortly after all Pods are Running", func() {
			// Note that RayCluster is `ready` when all Pods are Running and their PodReady conditions are true.
			// However, in envtest, PodReady conditions are automatically set to true when Pod.Status.Phase is set to Running.
			// We need to figure out the behavior. See https://github.com/ray-project/kuberay/issues/1736 for more details.
			Eventually(
				getClusterState(ctx, namespace, rayCluster.Name),
				time.Second*3, time.Millisecond*500).Should(Equal(rayv1.Ready))
			// Check that the StateTransitionTimes are set.
			Eventually(
				func() *metav1.Time {
					status := getClusterStatus(ctx, namespace, rayCluster.Name)()
					return status.StateTransitionTimes[rayv1.Ready]
				},
				time.Second*3, time.Millisecond*500).Should(Not(BeNil()))

			Eventually(func() (string, error) {
				err := getResourceFunc(ctx, client.ObjectKey{Name: rayCluster.Name, Namespace: namespace}, rayCluster)()
				return rayCluster.Status.Head.ServiceIP, err
			}, time.Second*3, time.Millisecond*500).Should(Equal("1.1.1.1"), "Should be able to see the rayCluster.Status.Head.ServiceIP: %v", rayCluster.Status.Head.ServiceIP)
		})
	})

>>>>>>> 6b932b55
	Describe("RayCluster with autoscaling enabled", func() {
		ctx := context.Background()
		namespace := "default"
		rayCluster := rayClusterTemplate("raycluster-autoscaler", namespace)
		rayCluster.Spec.EnableInTreeAutoscaling = pointer.Bool(true)
		workerPods := corev1.PodList{}
		workerFilter := common.RayClusterGroupPodsAssociationOptions(rayCluster, rayCluster.Spec.WorkerGroupSpecs[0].GroupName).ToListOptions()

		It("Verify RayCluster spec", func() {
			// These test are designed based on the following assumptions:
			// (1) Ray Autoscaler is enabled.
			// (2) There is only one worker group, and its `replicas` is set to 3, and `maxReplicas` is set to 4, and `workersToDelete` is empty.
			Expect(*rayCluster.Spec.EnableInTreeAutoscaling).To(BeTrue())
			Expect(rayCluster.Spec.WorkerGroupSpecs).To(HaveLen(1))
			Expect(rayCluster.Spec.WorkerGroupSpecs[0].Replicas).To(Equal(pointer.Int32(3)))
			Expect(rayCluster.Spec.WorkerGroupSpecs[0].MaxReplicas).To(Equal(pointer.Int32(4)))
			Expect(rayCluster.Spec.WorkerGroupSpecs[0].ScaleStrategy.WorkersToDelete).To(BeEmpty())
		})

		It("Create a RayCluster custom resource", func() {
			err := k8sClient.Create(ctx, rayCluster)
			Expect(err).NotTo(HaveOccurred(), "Failed to create RayCluster")
			Eventually(
				getResourceFunc(ctx, client.ObjectKey{Name: rayCluster.Name, Namespace: namespace}, rayCluster),
				time.Second*3, time.Millisecond*500).Should(BeNil(), "Should be able to see RayCluster: %v", rayCluster.Name)
		})

		It("Check RoleBinding / Role / ServiceAccount", func() {
			rb := &rbacv1.RoleBinding{}
			namespacedName := common.RayClusterAutoscalerRoleBindingNamespacedName(rayCluster)
			Eventually(
				getResourceFunc(ctx, namespacedName, rb),
				time.Second*3, time.Millisecond*500).Should(BeNil(), "Autoscaler RoleBinding: %v", namespacedName)

			role := &rbacv1.Role{}
			namespacedName = common.RayClusterAutoscalerRoleNamespacedName(rayCluster)
			Eventually(
				getResourceFunc(ctx, namespacedName, role),
				time.Second*3, time.Millisecond*500).Should(BeNil(), "Autoscaler Role: %v", namespacedName)

			sa := &corev1.ServiceAccount{}
			namespacedName = common.RayClusterAutoscalerServiceAccountNamespacedName(rayCluster)
			Eventually(
				getResourceFunc(ctx, namespacedName, sa),
				time.Second*3, time.Millisecond*500).Should(BeNil(), "Autoscaler ServiceAccount: %v", namespacedName)
		})

		It("Check the number of worker Pods", func() {
			numWorkerPods := 3
			Eventually(
				listResourceFunc(ctx, &workerPods, workerFilter...),
				time.Second*3, time.Millisecond*500).Should(Equal(numWorkerPods), fmt.Sprintf("workerGroup %v", workerPods.Items))
		})

		It("Simulate Ray Autoscaler scales down", func() {
			err := retry.RetryOnConflict(retry.DefaultRetry, func() error {
				Eventually(
					getResourceFunc(ctx, client.ObjectKey{Name: rayCluster.Name, Namespace: namespace}, rayCluster),
					time.Second*3, time.Millisecond*500).Should(BeNil())
				podToDelete := workerPods.Items[0]
				rayCluster.Spec.WorkerGroupSpecs[0].Replicas = pointer.Int32(2)
				rayCluster.Spec.WorkerGroupSpecs[0].ScaleStrategy.WorkersToDelete = []string{podToDelete.Name}
				return k8sClient.Update(ctx, rayCluster)
			})
			Expect(err).NotTo(HaveOccurred(), "Failed to update RayCluster custom resource")

			numWorkerPods := 2
			Eventually(
				listResourceFunc(ctx, &workerPods, workerFilter...),
				time.Second*3, time.Millisecond*500).Should(Equal(numWorkerPods), fmt.Sprintf("workerGroup %v", workerPods.Items))

			// Ray Autoscaler should clean up WorkersToDelete after scaling process has finished.
			// Call cleanUpWorkersToDelete to simulate the behavior of the Ray Autoscaler.
			cleanUpWorkersToDelete(ctx, rayCluster, 0)
		})

		It("Simulate Ray Autoscaler scales up", func() {
			err := retry.RetryOnConflict(retry.DefaultRetry, func() error {
				Eventually(
					getResourceFunc(ctx, client.ObjectKey{Name: rayCluster.Name, Namespace: namespace}, rayCluster),
					time.Second*3, time.Millisecond*500).Should(BeNil())
				rayCluster.Spec.WorkerGroupSpecs[0].Replicas = pointer.Int32(4)
				return k8sClient.Update(ctx, rayCluster)
			})
			Expect(err).NotTo(HaveOccurred(), "Failed to update RayCluster custom resource")

			numWorkerPods := 4
			Eventually(
				listResourceFunc(ctx, &workerPods, workerFilter...),
				time.Second*3, time.Millisecond*500).Should(Equal(numWorkerPods), fmt.Sprintf("workerGroup %v", workerPods.Items))
		})
	})

	Describe("Suspend RayCluster", func() {
		ctx := context.Background()
		namespace := "default"
		rayCluster := rayClusterTemplate("raycluster-suspend", namespace)
		headPods := corev1.PodList{}
		workerPods := corev1.PodList{}
		allPods := corev1.PodList{}
		workerFilters := common.RayClusterGroupPodsAssociationOptions(rayCluster, rayCluster.Spec.WorkerGroupSpecs[0].GroupName).ToListOptions()
		headFilters := common.RayClusterHeadPodsAssociationOptions(rayCluster).ToListOptions()
		allFilters := common.RayClusterAllPodsAssociationOptions(rayCluster).ToListOptions()

		It("Verify RayCluster spec", func() {
			// These test are designed based on the following assumptions:
			// (1) Ray Autoscaler is disabled.
			// (2) There is only one worker group, and its `replicas` is set to 3, and `maxReplicas` is set to 4, and `workersToDelete` is empty.
			Expect(rayCluster.Spec.EnableInTreeAutoscaling).To(BeNil())
			Expect(rayCluster.Spec.WorkerGroupSpecs).To(HaveLen(1))
			Expect(rayCluster.Spec.WorkerGroupSpecs[0].Replicas).To(Equal(pointer.Int32(3)))
			Expect(rayCluster.Spec.WorkerGroupSpecs[0].MaxReplicas).To(Equal(pointer.Int32(4)))
			Expect(rayCluster.Spec.WorkerGroupSpecs[0].ScaleStrategy.WorkersToDelete).To(BeEmpty())
		})

		It("Create a RayCluster custom resource", func() {
			err := k8sClient.Create(ctx, rayCluster)
			Expect(err).NotTo(HaveOccurred(), "Failed to create RayCluster")
			Eventually(
				getResourceFunc(ctx, client.ObjectKey{Name: rayCluster.Name, Namespace: namespace}, rayCluster),
				time.Second*3, time.Millisecond*500).Should(BeNil(), "Should be able to see RayCluster: %v", rayCluster.Name)
		})

		It("Check the number of worker Pods", func() {
			numWorkerPods := 3
			Eventually(
				listResourceFunc(ctx, &workerPods, workerFilters...),
				time.Second*3, time.Millisecond*500).Should(Equal(numWorkerPods), fmt.Sprintf("workerGroup %v", workerPods.Items))
		})

		It("Should delete all head and worker Pods if suspended", func() {
			// suspend a Raycluster and check that all Pods are deleted.
			err := retry.RetryOnConflict(retry.DefaultRetry, func() error {
				Eventually(
					getResourceFunc(ctx, client.ObjectKey{Name: rayCluster.Name, Namespace: namespace}, rayCluster),
					time.Second*3, time.Millisecond*500).Should(BeNil(), "rayCluster: %v", rayCluster)
				suspend := true
				rayCluster.Spec.Suspend = &suspend
				return k8sClient.Update(ctx, rayCluster)
			})
			Expect(err).NotTo(HaveOccurred(), "Failed to update RayCluster")

			// Check that all Pods are deleted
			Eventually(
				listResourceFunc(ctx, &workerPods, workerFilters...),
				time.Second*3, time.Millisecond*500).Should(Equal(0), fmt.Sprintf("workerGroup %v", workerPods.Items))
			Eventually(
				listResourceFunc(ctx, &headPods, headFilters...),
				time.Second*3, time.Millisecond*500).Should(Equal(0), fmt.Sprintf("head %v", headPods.Items))
			Eventually(
				listResourceFunc(ctx, &allPods, allFilters...),
				time.Second*3, time.Millisecond*500).Should(Equal(0), fmt.Sprintf("all pods %v", allPods.Items))
		})

		It("RayCluster's .status.state should be updated to 'suspended' shortly after all Pods are terminated", func() {
			Eventually(
				getClusterState(ctx, namespace, rayCluster.Name),
				time.Second*3, time.Millisecond*500).Should(Equal(rayv1.Suspended))
		})

		It("Set suspend to false and then revert it to true before all Pods are running", func() {
			// set suspend to false
			err := retry.RetryOnConflict(retry.DefaultRetry, func() error {
				Eventually(
					getResourceFunc(ctx, client.ObjectKey{Name: rayCluster.Name, Namespace: namespace}, rayCluster),
					time.Second*3, time.Millisecond*500).Should(BeNil(), "rayCluster = %v", rayCluster)
				suspend := false
				rayCluster.Spec.Suspend = &suspend
				return k8sClient.Update(ctx, rayCluster)
			})
			Expect(err).NotTo(HaveOccurred(), "Failed to update RayCluster")

			// check that all Pods are created
			Eventually(
				listResourceFunc(ctx, &headPods, headFilters...),
				time.Second*3, time.Millisecond*500).Should(Equal(1), fmt.Sprintf("head %v", headPods.Items))
			numWorkerPods := 3
			Eventually(
				listResourceFunc(ctx, &workerPods, workerFilters...),
				time.Second*3, time.Millisecond*500).Should(Equal(numWorkerPods), fmt.Sprintf("workerGroup %v", workerPods.Items))

			// only update worker Pod statuses so that the head Pod status is still Pending.
			for _, workerPod := range workerPods.Items {
				workerPod.Status.Phase = corev1.PodRunning
				Expect(k8sClient.Status().Update(ctx, &workerPod)).Should(Succeed())
			}

			// change suspend to true before all Pods are Running.
			err = retry.RetryOnConflict(retry.DefaultRetry, func() error {
				Eventually(
					getResourceFunc(ctx, client.ObjectKey{Name: rayCluster.Name, Namespace: namespace}, rayCluster),
					time.Second*3, time.Millisecond*500).Should(BeNil(), "rayCluster = %v", rayCluster)
				suspend := true
				rayCluster.Spec.Suspend = &suspend
				return k8sClient.Update(ctx, rayCluster)
			})
			Expect(err).NotTo(HaveOccurred(), "Failed to update test RayCluster resource")

			// check that all Pods are deleted
			Eventually(
				listResourceFunc(ctx, &workerPods, workerFilters...),
				time.Second*3, time.Millisecond*500).Should(Equal(0), fmt.Sprintf("workerGroup %v", workerPods.Items))
			Eventually(
				listResourceFunc(ctx, &headPods, headFilters...),
				time.Second*3, time.Millisecond*500).Should(Equal(0), fmt.Sprintf("head %v", headPods.Items))
			Eventually(
				listResourceFunc(ctx, &allPods, allFilters...),
				time.Second*3, time.Millisecond*500).Should(Equal(0), fmt.Sprintf("all pods %v", headPods.Items))

			// RayCluster should be in Suspended state.
			Eventually(
				getClusterState(ctx, namespace, rayCluster.Name),
				time.Second*3, time.Millisecond*500).Should(Equal(rayv1.Suspended))
		})

		It("Should run all head and worker pods if un-suspended", func() {
			// Resume the suspended RayCluster
			err := retry.RetryOnConflict(retry.DefaultRetry, func() error {
				Eventually(
					getResourceFunc(ctx, client.ObjectKey{Name: rayCluster.Name, Namespace: namespace}, rayCluster),
					time.Second*3, time.Millisecond*500).Should(BeNil(), "rayCluster = %v", rayCluster)
				suspend := false
				rayCluster.Spec.Suspend = &suspend
				return k8sClient.Update(ctx, rayCluster)
			})
			Expect(err).NotTo(HaveOccurred(), "Failed to update RayCluster")

			// check that all pods are created
			Eventually(
				listResourceFunc(ctx, &headPods, headFilters...),
				time.Second*3, time.Millisecond*500).Should(Equal(1), fmt.Sprintf("head %v", headPods.Items))
			numWorkerPods := 3
			Eventually(
				listResourceFunc(ctx, &workerPods, workerFilters...),
				time.Second*3, time.Millisecond*500).Should(Equal(numWorkerPods), fmt.Sprintf("workerGroup %v", workerPods.Items))

			// We need to also manually update Pod statuses back to "Running" or else they will always stay as Pending.
			// This is because we don't run kubelets in the unit tests to update the status subresource.
			for _, headPod := range headPods.Items {
				headPod.Status.Phase = corev1.PodRunning
				Expect(k8sClient.Status().Update(ctx, &headPod)).Should(Succeed())
			}
			for _, workerPod := range workerPods.Items {
				workerPod.Status.Phase = corev1.PodRunning
				Expect(k8sClient.Status().Update(ctx, &workerPod)).Should(Succeed())
			}
		})

		It("RayCluster's .status.state should be updated back to 'ready' after being un-suspended", func() {
			Eventually(
				getClusterState(ctx, namespace, rayCluster.Name),
				time.Second*3, time.Millisecond*500).Should(Equal(rayv1.Ready))
		})
	})

	Describe("RayCluster with a multi-host worker group", func() {
		ctx := context.Background()
		namespace := "default"
		rayCluster := rayClusterTemplate("raycluster-multihost", namespace)
		numOfHosts := int32(4)
		rayCluster.Spec.WorkerGroupSpecs[0].NumOfHosts = numOfHosts
		rayCluster.Spec.EnableInTreeAutoscaling = pointer.Bool(true)
		workerPods := corev1.PodList{}
		workerFilters := common.RayClusterGroupPodsAssociationOptions(rayCluster, rayCluster.Spec.WorkerGroupSpecs[0].GroupName).ToListOptions()

		It("Verify RayCluster spec", func() {
			// These test are designed based on the following assumptions:
			// (1) Ray Autoscaler is enabled.
			// (2) There is only one worker group, and its `replicas` is set to 3, and `workersToDelete` is empty.
			// (3) The worker group is a multi-host TPU PodSlice consisting of 4 hosts.
			Expect(*rayCluster.Spec.EnableInTreeAutoscaling).To(BeTrue())
			Expect(rayCluster.Spec.WorkerGroupSpecs).To(HaveLen(1))
			Expect(rayCluster.Spec.WorkerGroupSpecs[0].NumOfHosts).To(Equal(numOfHosts))
			Expect(rayCluster.Spec.WorkerGroupSpecs[0].Replicas).To(Equal(pointer.Int32(3)))
			Expect(rayCluster.Spec.WorkerGroupSpecs[0].ScaleStrategy.WorkersToDelete).To(BeEmpty())
		})

		It("Create a RayCluster custom resource", func() {
			err := k8sClient.Create(ctx, rayCluster)
			Expect(err).NotTo(HaveOccurred(), "Failed to create RayCluster")
			Eventually(
				getResourceFunc(ctx, client.ObjectKey{Name: rayCluster.Name, Namespace: namespace}, rayCluster),
				time.Second*3, time.Millisecond*500).Should(BeNil(), "Should be able to see RayCluster: %v", rayCluster.Name)
		})

		It("Check the number of worker Pods", func() {
			numWorkerPods := 3 * int(numOfHosts)
			Eventually(
				listResourceFunc(ctx, &workerPods, workerFilters...),
				time.Second*3, time.Millisecond*500).Should(Equal(numWorkerPods), fmt.Sprintf("workerGroup %v", workerPods.Items))
		})

		It("Simulate Ray Autoscaler scales down", func() {
			err := retry.RetryOnConflict(retry.DefaultRetry, func() error {
				Eventually(
					getResourceFunc(ctx, client.ObjectKey{Name: rayCluster.Name, Namespace: namespace}, rayCluster),
					time.Second*3, time.Millisecond*500).Should(BeNil())
				rayCluster.Spec.WorkerGroupSpecs[0].Replicas = pointer.Int32(2)
				rayCluster.Spec.WorkerGroupSpecs[0].ScaleStrategy.WorkersToDelete = []string{
					workerPods.Items[0].Name, workerPods.Items[1].Name, workerPods.Items[2].Name, workerPods.Items[3].Name,
				}
				return k8sClient.Update(ctx, rayCluster)
			})
			Expect(err).NotTo(HaveOccurred(), "Failed to update RayCluster custom resource")

			numWorkerPods := 2 * int(numOfHosts)
			Eventually(
				listResourceFunc(ctx, &workerPods, workerFilters...),
				time.Second*3, time.Millisecond*500).Should(Equal(numWorkerPods), fmt.Sprintf("workerGroup %v", workerPods.Items))

			// Ray Autoscaler should clean up WorkersToDelete after scaling process has finished.
			// Call cleanUpWorkersToDelete to simulate the behavior of the Ray Autoscaler.
			cleanUpWorkersToDelete(ctx, rayCluster, 0)
		})

		It("Simulate Ray Autoscaler scales up", func() {
			err := retry.RetryOnConflict(retry.DefaultRetry, func() error {
				Eventually(
					getResourceFunc(ctx, client.ObjectKey{Name: rayCluster.Name, Namespace: namespace}, rayCluster),
					time.Second*3, time.Millisecond*500).Should(BeNil())
				rayCluster.Spec.WorkerGroupSpecs[0].Replicas = pointer.Int32(4)
				return k8sClient.Update(ctx, rayCluster)
			})
			Expect(err).NotTo(HaveOccurred(), "Failed to update RayCluster custom resource")

			numWorkerPods := 4 * int(numOfHosts)
			Eventually(
				listResourceFunc(ctx, &workerPods, workerFilters...),
				time.Second*3, time.Millisecond*500).Should(Equal(numWorkerPods), fmt.Sprintf("workerGroup %v", workerPods.Items))
		})

		It("Delete a worker Pod, and KubeRay should create a new one", func() {
			numWorkerPods := 4 * int(numOfHosts)
			Eventually(
				listResourceFunc(ctx, &workerPods, workerFilters...),
				time.Second*3, time.Millisecond*500).Should(Equal(numWorkerPods), fmt.Sprintf("workerGroup %v", workerPods.Items))

			pod := workerPods.Items[0]
			err := k8sClient.Delete(ctx, &pod, &client.DeleteOptions{GracePeriodSeconds: pointer.Int64(0)})
			Expect(err).NotTo(HaveOccurred(), "Failed to delete a Pod")
			Eventually(
				listResourceFunc(ctx, &workerPods, workerFilters...),
				time.Second*3, time.Millisecond*500).Should(Equal(numWorkerPods), fmt.Sprintf("workerGroup %v", workerPods.Items))
			Consistently(
				listResourceFunc(ctx, &workerPods, workerFilters...),
				time.Second*2, time.Millisecond*200).Should(Equal(numWorkerPods), fmt.Sprintf("workerGroup %v", workerPods.Items))
		})
	})

	Describe("RayCluster with PodTemplate referencing a different namespace", func() {
		ctx := context.Background()
		namespace := "default"
		rayCluster := rayClusterTemplate("raycluster-podtemplate-namespace", namespace)
		headPods := corev1.PodList{}
		workerPods := corev1.PodList{}
		workerFilters := common.RayClusterGroupPodsAssociationOptions(rayCluster, rayCluster.Spec.WorkerGroupSpecs[0].GroupName).ToListOptions()
		headFilters := common.RayClusterHeadPodsAssociationOptions(rayCluster).ToListOptions()

		It("Create a RayCluster with PodTemplate referencing a different namespace.", func() {
			rayCluster.Spec.HeadGroupSpec.Template.ObjectMeta.Namespace = "not-default"
			rayCluster.Spec.WorkerGroupSpecs[0].Template.ObjectMeta.Namespace = "not-default"
			err := k8sClient.Create(ctx, rayCluster)
			Expect(err).NotTo(HaveOccurred(), "Failed to create RayCluster")
			Eventually(
				getResourceFunc(ctx, client.ObjectKey{Name: rayCluster.Name, Namespace: namespace}, rayCluster),
				time.Second*3, time.Millisecond*500).Should(BeNil(), "Should be able to see RayCluster: %v", rayCluster.Name)
		})

		It("Check workers are in the same namespace as RayCluster", func() {
			numWorkerPods := 3
			Eventually(
				listResourceFunc(ctx, &workerPods, workerFilters...),
				time.Second*3, time.Millisecond*500).Should(Equal(numWorkerPods), fmt.Sprintf("workerGroup %v", workerPods.Items))
		})

		It("Create a head Pod is in the same namespace as RayCluster", func() {
			// In suite_test.go, we set `RayClusterReconcilerOptions.HeadSidecarContainers` to include a FluentBit sidecar.
			err := k8sClient.List(ctx, &headPods, headFilters...)
			Expect(err).NotTo(HaveOccurred(), "Failed to list head Pods")
			Expect(headPods.Items).Should(HaveLen(1), "headPods: %v", headPods.Items)
		})
	})

	Describe("RayCluster without resource request", func() {
		ctx := context.Background()
		namespace := "default"
		rayCluster := rayClusterTemplate("no-resource-req", namespace)
		rayCluster.Spec.HeadGroupSpec.Template.Spec.Containers[0].Resources.Limits = corev1.ResourceList{
			corev1.ResourceCPU:    resource.MustParse("1"),
			corev1.ResourceMemory: resource.MustParse("1Gi"),
		}
		rayCluster.Spec.WorkerGroupSpecs[0].Template.Spec.Containers[0].Resources.Limits = corev1.ResourceList{
			corev1.ResourceCPU:    resource.MustParse("1"),
			corev1.ResourceMemory: resource.MustParse("1Gi"),
		}
		headPods := corev1.PodList{}
		workerPods := corev1.PodList{}
		workerFilters := common.RayClusterGroupPodsAssociationOptions(rayCluster, rayCluster.Spec.WorkerGroupSpecs[0].GroupName).ToListOptions()
		headFilters := common.RayClusterHeadPodsAssociationOptions(rayCluster).ToListOptions()

		It("Verify RayCluster spec", func() {
			// These test are designed based on the following assumptions:
			// (1) Both head and worker Pods do not have resource requests, but they have resource limits.
			// (2) There is only one worker group, and its `replicas` is set to 3.
			Expect(rayCluster.Spec.HeadGroupSpec.Template.Spec.Containers[0].Resources.Requests).To(BeNil())
			Expect(rayCluster.Spec.WorkerGroupSpecs[0].Template.Spec.Containers[0].Resources.Requests).To(BeNil())
			Expect(rayCluster.Spec.HeadGroupSpec.Template.Spec.Containers[0].Resources.Limits).NotTo(BeNil())
			Expect(rayCluster.Spec.WorkerGroupSpecs[0].Template.Spec.Containers[0].Resources.Limits).NotTo(BeNil())
			Expect(rayCluster.Spec.WorkerGroupSpecs).To(HaveLen(1))
			Expect(rayCluster.Spec.WorkerGroupSpecs[0].Replicas).To(Equal(pointer.Int32(3)))
		})

		It("Create a RayCluster custom resource", func() {
			err := k8sClient.Create(ctx, rayCluster)
			Expect(err).NotTo(HaveOccurred(), "Failed to create RayCluster")
			Eventually(
				getResourceFunc(ctx, client.ObjectKey{Name: rayCluster.Name, Namespace: namespace}, rayCluster),
				time.Second*3, time.Millisecond*500).Should(BeNil(), "Should be able to see RayCluster: %v", rayCluster.Name)
		})

		It("Check the number of worker Pods", func() {
			numWorkerPods := 3
			Eventually(
				listResourceFunc(ctx, &workerPods, workerFilters...),
				time.Second*3, time.Millisecond*500).Should(Equal(numWorkerPods), fmt.Sprintf("workerGroup %v", workerPods.Items))
		})

		It("Create a head Pod", func() {
			err := k8sClient.List(ctx, &headPods, headFilters...)
			Expect(err).NotTo(HaveOccurred(), "Failed to list head Pods")
			Expect(headPods.Items).Should(HaveLen(1), "headPods: %v", headPods.Items)
		})

		It("Update all Pods to Running", func() {
			for _, headPod := range headPods.Items {
				headPod.Status.Phase = corev1.PodRunning
				Expect(k8sClient.Status().Update(ctx, &headPod)).Should(Succeed())
			}

			Eventually(
				isAllPodsRunningByFilters).WithContext(ctx).WithArguments(headPods, headFilters).WithTimeout(time.Second*3).WithPolling(time.Millisecond*500).Should(BeTrue(), "Head Pod should be running.")

			for _, workerPod := range workerPods.Items {
				workerPod.Status.Phase = corev1.PodRunning
				Expect(k8sClient.Status().Update(ctx, &workerPod)).Should(Succeed())
			}

			Eventually(
				isAllPodsRunningByFilters).WithContext(ctx).WithArguments(workerPods, workerFilters).WithTimeout(time.Second*3).WithPolling(time.Millisecond*500).Should(BeTrue(), "All worker Pods should be running.")
		})

		It("RayCluster's .status.state should be updated to 'ready' shortly after all Pods are Running", func() {
			Eventually(
				getClusterState(ctx, namespace, rayCluster.Name),
				time.Second*3, time.Millisecond*500).Should(Equal(rayv1.Ready))
		})

		It("Check DesiredMemory and DesiredCPU", func() {
			Eventually(
				getResourceFunc(ctx, client.ObjectKey{Name: rayCluster.Name, Namespace: namespace}, rayCluster),
				time.Second*3, time.Millisecond*500).Should(BeNil(), "Should be able to see RayCluster: %v", rayCluster.Name)
			desiredMemory := resource.MustParse("4Gi")
			desiredCPU := resource.MustParse("4")
			Expect(rayCluster.Status.DesiredMemory).To(Equal(desiredMemory))
			Expect(rayCluster.Status.DesiredCPU).To(Equal(desiredCPU))
		})
	})

	Describe("RayCluster with invalid NumOfHosts", func() {
		// Some users only upgrade the KubeRay image without upgrading the CRD. For example, when a
		// user upgrades the KubeRay operator from v1.0.0 to v1.1.0 without upgrading the CRD, the
		// KubeRay operator will use the zero value of `NumOfHosts` in the CRD. Hence, all worker
		// Pods will be deleted. This test case is designed to prevent Pods from being deleted.
		ctx := context.Background()
		namespace := "default"
		rayCluster := rayClusterTemplate("raycluster-invalid-numofhosts", namespace)
		numOfHosts := int32(0)
		rayCluster.Spec.WorkerGroupSpecs[0].NumOfHosts = numOfHosts
		workerPods := corev1.PodList{}
		workerFilters := common.RayClusterGroupPodsAssociationOptions(rayCluster, rayCluster.Spec.WorkerGroupSpecs[0].GroupName).ToListOptions()

		It("Verify RayCluster spec", func() {
			// These test are designed based on the following assumptions:
			// (1) There is only one worker group, and its `replicas` is set to 3, and `workersToDelete` is empty.
			// (2) The worker group has an invalid `numOfHosts` value of 0.
			Expect(rayCluster.Spec.WorkerGroupSpecs).To(HaveLen(1))
			Expect(rayCluster.Spec.WorkerGroupSpecs[0].NumOfHosts).To(Equal(numOfHosts))
			Expect(rayCluster.Spec.WorkerGroupSpecs[0].Replicas).To(Equal(pointer.Int32(3)))
			Expect(rayCluster.Spec.WorkerGroupSpecs[0].ScaleStrategy.WorkersToDelete).To(BeEmpty())
		})

		It("Create a RayCluster custom resource", func() {
			err := k8sClient.Create(ctx, rayCluster)
			Expect(err).NotTo(HaveOccurred(), "Failed to create RayCluster")
			Eventually(
				getResourceFunc(ctx, client.ObjectKey{Name: rayCluster.Name, Namespace: namespace}, rayCluster),
				time.Second*3, time.Millisecond*500).Should(BeNil(), "Should be able to see RayCluster: %v", rayCluster.Name)
		})

		It("Check the number of worker Pods", func() {
			numWorkerPods := 3 * int(numOfHosts)
			Eventually(
				listResourceFunc(ctx, &workerPods, workerFilters...),
				time.Second*3, time.Millisecond*500).Should(Equal(numWorkerPods), fmt.Sprintf("workerGroup %v", workerPods.Items))
		})
	})
})<|MERGE_RESOLUTION|>--- conflicted
+++ resolved
@@ -223,8 +223,6 @@
 				time.Second*2, time.Millisecond*200).Should(Equal(numWorkerPods), fmt.Sprintf("workerGroup %v", workerPods.Items))
 		})
 	})
-<<<<<<< HEAD
-=======
 
 	Describe("RayCluster with overridden app.kubernetes.io labels", func() {
 		ctx := context.Background()
@@ -320,7 +318,6 @@
 		})
 	})
 
->>>>>>> 6b932b55
 	Describe("RayCluster with autoscaling enabled", func() {
 		ctx := context.Background()
 		namespace := "default"
