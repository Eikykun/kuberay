--- conflicted
+++ resolved
@@ -948,21 +948,13 @@
 				WithRuntimeObjects(testPods...).
 				Build()
 			ctx := context.Background()
-
+			rayClusterExpectation = expectations.NewRayClusterExpectations(fakeClient)
 			podList := corev1.PodList{}
 			err := fakeClient.List(ctx, &podList, client.InNamespace(namespaceStr))
 
 			assert.Nil(t, err, "Fail to get pod list")
 			assert.Equal(t, len(testPods), len(podList.Items), "Init pod list len is wrong")
 
-<<<<<<< HEAD
-	rayClusterExpectation = expectations.NewRayClusterExpectations(fakeClient)
-	testRayClusterReconciler := &RayClusterReconciler{
-		Client:   fakeClient,
-		Recorder: &record.FakeRecorder{},
-		Scheme:   scheme.Scheme,
-	}
-=======
 			// Simulate head pod get evicted.
 			podList.Items[0].Spec.RestartPolicy = tc.restartPolicy
 			err = fakeClient.Update(ctx, &podList.Items[0])
@@ -970,7 +962,6 @@
 			podList.Items[0].Status.Phase = corev1.PodFailed
 			err = fakeClient.Status().Update(ctx, &podList.Items[0])
 			assert.Nil(t, err, "Fail to update head Pod status")
->>>>>>> 1213d157
 
 			testRayClusterReconciler := &RayClusterReconciler{
 				Client:   fakeClient,
